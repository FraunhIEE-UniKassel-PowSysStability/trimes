---
title: 'Time Series Comparison'
toc: true
number-sections: true
mainfont: Arial
format:
  html: default
---

This tutorial covers the comparison between time series signals and the calculation of metrics. Starting from simple subtraction, metrics like root mean squared error for upper and lower boundaries (envelope) are calculated. Finally, step response data is analyzed. The tutorial also illustrates some helper functions for plotting (e.g. fill between two time series).

# Addition and Subtraction
First we create a time series with two curves between 0 and 5 seconds. The time samples are randomly varied (sample time is not constant). This could be for example results of simulations with an adaptive (variable) step solver. Note that there is a separate tutorial on signal generation. 

```{python}
import sys

sys.path.append(r"..\..\src")

import numpy as np
import pandas as pd
from matplotlib import pyplot as plt

from trimes.signal_generation import PeriodicSignal

t_start = 0
t_end = 5
average_sample_time = 1e-3
time = np.arange(t_start, t_end, average_sample_time)
time = time + (np.random.rand(len(time)) - 0.5) * 1e-5

sig_a = PeriodicSignal(time, mag=0.8, f=0.3)
sig_b = PeriodicSignal(time, mag=0.6, f=0.3)

df_ts = pd.DataFrame({"a": sig_a.get_signal(), "b": sig_b.get_signal()}, index=time)
df_ts.index.name = "time"
df_ts.plot(grid=True)
```

Next we create a reference signal with a different sampling time compared to above. 

```{python}
time = np.linspace(t_start - 1, t_end + 1, 100)
sig_ref = PeriodicSignal(time, mag=1, f=0.3, phi=-2)
series_reference = sig_ref.get_signal_series()

df_ts.plot()
series_reference.name = "reference"
series_reference.plot(grid=True)

plt.legend(loc="upper center")
```

We calculate the difference between signals 'a'/'b' and the reference. Signals 'a'/'b' are automatically resampled according to the reference, i.e. the option `resample_ts` is set to `True`. The option is available in most of the functions in the following but is set to `False` by default to avoid unnecessary resampling that deteriorates the performance.

A diagram with two y-axes is used for visualization (original signals on the left axis, difference on the right). In addition, the area between 'b' and 'reference' is filled.

```{python}
from trimes.comparison import subtract
from trimes.plots import plot_2y, fill_between

difference = subtract(df_ts, series_reference, resample_ts=True)
difference.columns = ("diff a", "diff b")

signals_a_b_and_reference = pd.concat([df_ts, series_reference])
ax1, ax2 = plot_2y(
    signals_a_b_and_reference, difference, kwargs_ax2={"linestyle": "--"}
)
fill_between(df_ts["a"], series_reference, alpha=0.2, hatch="/")
plt.grid()
```

Addition works similar:

```{python}
from trimes.comparison import add

sum = add(df_ts, series_reference, resample_ts=True)
sum.columns = ("a + ref", "b + ref")
ax = sum.plot()
signals_a_b_and_reference.plot(ax=ax)
plt.grid()
```

# Boundaries and Envelopes

## Create Boundaries as Linear Time Series Signals
We will create boundaries and check whether a time series signal remains within the envelope and calculate error metrics.

```{python}
from trimes.signal_generation import linear_time_series, mirror_y

t = (0, 2, 3, 3, 5)
y = (2, 2, 1.5, 1.2, 1.2)
sample_time = 1e-3
ts = linear_time_series(t, y, sample_time)
ts_envelope = mirror_y(ts, 1, inplace=True)
ts_envelope.columns = ("upper boundary", "lower boundary")
ts_envelope.plot(grid=True, linestyle="--")
```

Create the periodic signal:

```{python}
from trimes.signal_generation import PeriodicSignal
from trimes.plots import fill_between

signal = PeriodicSignal(
    np.arange(0, 5 + sample_time, sample_time),
    f=0.5,
    offset=(1.5, 1),
    mag=(2, 0.01),
    phi=np.pi / 2,
)
wave = signal.get_signal_series()
wave.name = "wave"
ax = plt.subplot()
wave.plot(ax=ax)
ts_envelope.plot(ax=ax, linestyle="--")
plt.legend()
plt.grid()
```

## Check Boundaries
<<<<<<< HEAD
`greater_than_series` and `smaller_than_series` compare the wave to the boundary and return a boolean array.
=======
`greater_than_series` and `smaller_than_series` compare the wave to the boundary and return a boolean array
>>>>>>> main

```{python}
from trimes.comparison import greater_than_series

upper_boundary = ts_envelope.iloc[:, 0]
greater_than_series(wave, upper_boundary)
```

`apply_operator_series` can be used in a similar way using any suitable operator from the built-in `operator` module.

```{python}
import operator
from trimes.comparison import apply_operator_series

greater = apply_operator_series(wave, ts_envelope.iloc[:, 0], operator.gt)
smaller = apply_operator_series(wave, ts_envelope.iloc[:, 1], operator.lt)

ax = plt.subplot()
wave.plot(ax=ax)

ts_envelope.plot(ax=ax, linestyle="--")
fill_between(wave.iloc[greater], ts_envelope.iloc[greater, 0], alpha=0.5)
fill_between(wave.iloc[smaller], ts_envelope.iloc[smaller, 1], alpha=0.5)
plt.legend()
plt.grid()
```

For convenience there is also a method that checks upper and lower boundary at once:

```{python}
from trimes.comparison import outside_envelope

outside_envelope(wave, ts_envelope)
```

## Calculate Metric
Next we calculate metrics such as the area where the wave exceeds the envelope. `comparison_series`/`comparison_df` calculate any error metric (default is `itegral_abs_error`, i.e. area) for series and dataframes. Some metrics are defined in `trimes.metrics`. Further metrics from the *scikit-learn* package can be used.     

```{python}
from trimes.comparison import comparison_series, comparison_df
from trimes.metrics import integral_squared_error, integral_abs_error
from sklearn.metrics import root_mean_squared_error

print(
    comparison_series(
        wave,
        ts_envelope.iloc[:, 0],
        operator.gt,
    )
)
print(
    comparison_series(
        wave, ts_envelope.iloc[:, 1], operator.lt, metric=root_mean_squared_error
    )
)
df_waves = pd.concat([wave, wave * 1.1], axis=1)
print(
    comparison_df(
        df_waves,
        ts_envelope.iloc[:, 0],
        operator.gt,
        metric=integral_abs_error,
    )
)
```

For convenience there are also methods for envelopes instead of a single boundary.

```{python}
from trimes.comparison import envelope_comparison_series, envelope_comparison_df

envelope_comparison_series(wave, ts_envelope)
envelope_comparison_df(df_waves, ts_envelope)
```

```{python}
from trimes.comparison import envelope_comparison_df

envelope_comparison_df(pd.concat([wave, wave], axis=1), ts_envelope)
```

# Step Response Info
*trimes* provides an interface to the *control* package to get the step response info (overshoot etc.) of time series. Let's first create a step response signal.

```{python}
t = np.arange(0, 5 + sample_time, sample_time)
offset = 10 - 5 * np.exp(-t)
step_response = PeriodicSignal(
    np.arange(0, 5 + sample_time, sample_time),
    f=1,
    offset=offset,
    mag=(1, 0.01),
    phi=np.pi / 2,
)
step_series = step_response.get_signal_series()
step_series.name = "step response"
step_series.plot(grid=True)
plt.legend()
```

Get the step response info. Note that the y-values in the results are relative to the initial value. 

```{python}
from trimes.control import step_info_series

info = step_info_series(step_series)
info
```

There is also a function to illustrate the results.

```{python}
from trimes.control import plot_step_info

step_series.plot(grid=True)
plot_step_info(step_series, info)
plt.legend()
```
<|MERGE_RESOLUTION|>--- conflicted
+++ resolved
@@ -122,11 +122,7 @@
 ```
 
 ## Check Boundaries
-<<<<<<< HEAD
 `greater_than_series` and `smaller_than_series` compare the wave to the boundary and return a boolean array.
-=======
-`greater_than_series` and `smaller_than_series` compare the wave to the boundary and return a boolean array
->>>>>>> main
 
 ```{python}
 from trimes.comparison import greater_than_series
