--- conflicted
+++ resolved
@@ -77,10 +77,6 @@
         reference = np.broadcast_to(reference, (ts.ndim, len(sample_weight))).T
     else:
         multioutput = "uniform_average"
-<<<<<<< HEAD
-    # return None
-=======
->>>>>>> e8940688
     return metric(
         reference, ts, sample_weight=sample_weight, multioutput=multioutput, **kwargs
     )
@@ -137,7 +133,6 @@
     return _handle_sklearn_multioutput(multioutput, integrated_error)
 
 
-<<<<<<< HEAD
 def _weighted_error(
     y_true: ArrayLike, y_pred: ArrayLike, sample_weight: ArrayLike
 ) -> ArrayLike:
@@ -152,10 +147,6 @@
         ArrayLike: dimension (n,) or (n,m)
     """
     return ((y_pred - y_true).T * sample_weight).T
-=======
-def _weighted_error(y_true, y_pred, sample_weight):
-    return (y_pred - y_true) * sample_weight[:, np.newaxis]
->>>>>>> e8940688
 
 
 def _handle_sklearn_multioutput(
